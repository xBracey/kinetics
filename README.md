--- conflicted
+++ resolved
@@ -1,35 +1,28 @@
-<!-- ![image](https://github.com/Altanis/kinetics-ts/assets/38045884/f9985f30-5d88-48bc-89ca-1b917369665f) -->
-![image](https://github.com/Altanis/kinetics-ts/assets/38045884/c75cc5e6-241c-4264-873b-16f8b3197a61?raw=true)
-<sub>Credits to SimplyTav for creating this logo.</sub>
-
-# About
-A blazingly fast, simple 2D physics engine for JavaScript and TypeScript, for both frontend and backend applications.
-
-## Features
-- System/Entity Architecture Support
-- Built-in Canvas2D Renderer
-- Fast Narrowphase Collision Detection
-- Fast Broadphase Collision Detection
-- Fast Collision Resolution
-- Collision Callbacks
-
-## Benchmarks
-A 1920x1080 rectangular system of 1,000 entities was benchmarked, where each entity had a radius randomly selected between 3 and 13.
-
-System Specifications:
-- Apple M2 chip
-- 8-core CPU with 4 performance cores and 4 efficiency cores
-- 8-core GPU
-- 16-core Neural Engine
-- 100GB/s memory bandwidth
-
-<<<<<<< HEAD
-<img width="870" alt="image" src="https://github.com/Altanis/kinetics-ts/assets/38045884/b5532560-8e2f-4dfd-bb3c-dc18773eabd8">
-
-The benchmarks provide evidence of the engine's exceptional speed and performance in comparison to other alternatives.
-=======
-<img width="870" alt="image" src="https://github.com/Altanis/kinetics-ts/assets/38045884/b5532560-8e2f-4dfd-bb3c-dc18773eabd8?raw=true">
-
-The benchmarks support how fast this engine is, comparatively.
-
->>>>>>> 2faebe9c
+<!-- ![image](https://github.com/Altanis/kinetics-ts/assets/38045884/f9985f30-5d88-48bc-89ca-1b917369665f) -->
+![image](https://github.com/Altanis/kinetics-ts/assets/38045884/c75cc5e6-241c-4264-873b-16f8b3197a61?raw=true)
+<sub>Credits to SimplyTav for creating this logo.</sub>
+
+# About
+A blazingly fast, simple 2D physics engine for JavaScript and TypeScript, for both frontend and backend applications.
+
+## Features
+- System/Entity Architecture Support
+- Built-in Canvas2D Renderer
+- Fast Narrowphase Collision Detection
+- Fast Broadphase Collision Detection
+- Fast Collision Resolution
+- Collision Callbacks
+
+## Benchmarks
+A 1920x1080 rectangular system of 1,000 entities was benchmarked, where each entity had a radius randomly selected between 3 and 13.
+
+System Specifications:
+- Apple M2 chip
+- 8-core CPU with 4 performance cores and 4 efficiency cores
+- 8-core GPU
+- 16-core Neural Engine
+- 100GB/s memory bandwidth
+
+<img width="870" alt="image" src="https://github.com/Altanis/kinetics-ts/assets/38045884/b5532560-8e2f-4dfd-bb3c-dc18773eabd8?raw=true">
+
+The benchmarks provide evidence of the engine's exceptional speed and performance in comparison to other alternatives.