--- conflicted
+++ resolved
@@ -34,11 +34,7 @@
             cursor: default;
         }
     </style>
-<<<<<<< HEAD
-    <script src="https://cdn.jsdelivr.net/gh/Altanis/kinetics/ts/build/kinetics.js" defer></script>
-=======
     <script src="https://cdn.jsdelivr.net/gh/Altanis/kinetics/ts/build/kinetics.min.js" defer></script>
->>>>>>> 2730f6a2
 </head>
 <body>
     <div id="stats">
